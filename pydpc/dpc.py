--- conflicted
+++ resolved
@@ -36,13 +36,8 @@
         self.max_distance = self.distances.max()
 
 class Density(Distances):
-<<<<<<< HEAD
-    def __init__(self, points, fraction, **kwargs):
+    def __init__(self, points, fraction, kernel_size = None, **kwargs):
         super(Density, self).__init__(points, **kwargs)
-=======
-    def __init__(self, points, fraction, kernel_size = None):
-        super(Density, self).__init__(points)
->>>>>>> 8b5c9a60
         self.fraction = fraction
         if kernel_size is None:
             self.kernel_size = _core.get_kernel_size(self.distances, self.fraction)
